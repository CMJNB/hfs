# HFS: HTTP File Server (version 3)

![logo and motto](hfs-logo-color-motto.svg)

## Introduction

HFS is the best way via web to access or share files from your disk.

- You be the server, share files **fresh from your disk**, with **unlimited** space and bandwidth.
- It's all very **fast**. Try download zipping 100GB, it starts immediately!
- **Easy to use**. HFS tries to detect problems and suggest solutions.
- Share **even a single file** with our *virtual file system*, even with a different name, all without touching the real file. Present things the way you want!
- **Watch** all activities in real-time.
- **Control bandwidth**, decide how much to give.
- **No intermediaries**, give a huge file to your friend without waiting for it to be uploaded on a server first.

This is a full rewrite of [the Delphi version](https://github.com/rejetto/hfs2).

## How does it work

- run HFS on your computer, administration page automatically shows up
- select what files and folders you want to be accessible
- access those files from a phone or another computer just using a browser
- possibly create accounts and limit access to files

## Features

- https
- unicode
- virtual file system
- mobile friendly
- search
- accounts
- resumable downloads & uploads
- download folders as zip archive
- remote delete
- simple website serving
- plug-ins
- real-time monitoring of connections
- [show some files](https://github.com/rejetto/hfs/discussions/270)
- speed throttler
- admin web interface
- multi-language front-end
- virtual hosting (plug-in)
- anti-brute-force (plug-in)
- [reverse-proxy support](https://github.com/rejetto/hfs/wiki/Reverse-proxy)

## Installation

NB: minimum Windows version required is 8.1 , Windows Server 2012 R2 (because of Node.js 16)

1. go to https://github.com/rejetto/hfs/releases
2. click on `Assets`
3. **download** the right version for your system, unzip and launch `hfs` file. 
   - If you cannot find your system in the list, see next section [Other systems](#other-systems).
4. the browser should automatically open on `localhost` address, so you can configure the rest in the Admin-panel.
   - if a browser cannot be opened on the computer where you are installing HFS, 
     you should enter this command in HFS console: `create-admin <PASSWORD>`
   - if you are running as a service and cannot access the console, your best option is to stop it, launch it
     at command line (not as a service), and follow previous instruction.
     - if you can never access the console, even with the previous instructions, 
       you can [edit config file add add your admin account](config.md#accounts)

If you access *Admin-panel* via localhost, by default HFS **won't** require you to login.
If you don't like this behavior, disable it in the Admin-panel or enter this console command `config localhost_admin false`.

### Other systems

If your system is not Windows/Linux/Mac or you just don't want to run the binaries, you can try this alternative version:

1. [install node.js](https://nodejs.org)
2. execute at command line `npx hfs@latest`

The `@latest` part is optional, and ensures that you are always up to date.

If this procedure fails, it may be that you are missing one of [these requirements](https://github.com/nodejs/node-gyp#installation).

Configuration and other files will be stored in `%HOME%/.vfs`

### Service

If you want to run HFS at boot (as a service), we suggest the following methods

#### On Linux 
1. [install node.js](https://nodejs.org)
2. create a file `/etc/systemd/system/hfs.service` with this content
  ```
  [Unit]
  Description=HFS
  After=network.target
  
  [Service]
  Type=simple
  Restart=always
  ExecStart=/usr/bin/npx -y hfs@latest
  
  [Install]
  WantedBy=multi-user.target
  ```
3. run `sudo systemctl daemon-reload && sudo systemctl enable hfs && sudo systemctl start hfs && sudo systemctl status hfs`

NB: update will be attempted at each restart

#### On Windows

1. [install node.js](https://nodejs.org)
2. run `npm -g i hfs`
3. run `npx qckwinsvc2 install name="HFS" description="HFS" path="%APPDATA%\npm\node_modules\hfs\src\index.js" args="--cwd %HOMEPATH%\.hfs" now`
  
To update 
- run `npx qckwinsvc2 uninstall name="HFS"`
- run `npm -g update hfs`
- run `npx qckwinsvc2 install name="HFS" description="HFS" path="%APPDATA%\npm\node_modules\hfs\src\index.js" args="--cwd %HOMEPATH%\.hfs" now`

## Console commands

If you have access to HFS' console, you can enter commands. Start with `help` to have a full list.

## Configuration

Configuration can be done in several ways
- accessing the Admin-panel with your browser
  - it will automatically open when you start HFS. Bookmark it. if your port is 8000 the address will be http://localhost:8000/~/admin
- after HFS has started you can enter console command in the form `config NAME VALUE`
- passing via command line at start in the form `--NAME VALUE`
- directly editing the `config.yaml` file. As soon as you save it is reloaded and changes are applied

`NAME` stands for the property name that you want to change. See the [complete list](config.md).

### Where is it stored

Configuration is stored in the file `config.yaml`, exception made for custom HTML which is stored in `custom.html`.

These files are kept in the Current Working Directory (cwd), which is by default the same folder of `hfs.exe`
if you are using this kind of distribution on Windows, or `USER_FOLDER/.hfs` on other systems.
You can decide a different cwd passing `--cwd SOME_FOLDER` parameter at command line.

You can decide also a different file for config by passing `--config SOME_FILE`, or inside an *env* called `HFS_CONFIG`.
Any relative path provided is relative to the *cwd*.

[Check details about config file format](config.md).

## Internationalization

It is possible to show the Front-end in other languages.
Translation for some languages is already provided. If you find an error, consider reporting it
or [editing the source file](https://github.com/rejetto/hfs/tree/main/src/langs). 

In the Languages section of the Admin-panel you can install additional language files.

If your language is missing, please consider [translating yourself](https://github.com/rejetto/hfs/wiki/Translation). 

## Why you should upgrade from HFS 2.x to 3

As you can see from the list of features, we already have some goods that you cannot find in HFS 2.
Other than that, you can also consider: 

- it's more robust: it was designed to be an always-running server, while HFS 1-2 was designed for occasional usage (transfer and quit) 
- passwords are never really stored, just a non-reversible hash is
- faster search (up to 12x)
- more flexible permissions

But you may still want to stay with HFS 2.x (so far) for the following reasons

- smaller
- more tested
- classic window interface (can be easier for some people)

<<<<<<< HEAD
=======
## Console commands

If you have access to HFS' console, you can enter commands. Start with `help` to have a full list. 

## Configuration

Configuration can be done in several ways
- accessing the Admin-panel with your browser
  - it will automatically open when you start HFS. Bookmark it. if your port is 8000 the address will be http://localhost:8000/~/admin 
- passing via command line at start in the form `--NAME VALUE`
- using envs in the form `HFS_NAME` (eg: `HFS_PORT`)
- directly editing the `config.yaml` file. As soon as you save it is reloaded and changes are applied
- after HFS has started you can enter console command in the form `config NAME VALUE`

`NAME` stands for the property name that you want to change. See the [complete list](config.md).

You can specify a different `config.yaml` at command line with `--config PATH` or similarly with an env `HFS_CONFIG`. 

### Where is it stored

Configuration is stored in the file `config.yaml`, exception made for custom HTML which is stored in `custom.html`.

These files are kept in the Current Working Directory (cwd), which is by default the same folder of `hfs.exe`
if you are using this kind of distribution on Windows, or `USER_FOLDER/.hfs` on other systems.
You can decide a different cwd passing `--cwd SOME_FOLDER` parameter at command line.  

You can decide also a different file for config by passing `--config SOME_FILE`, or inside an *env* called `HFS_CONFIG`.
Any relative path provided is relative to the *cwd*.  

[Check details about config file format](config.md). 

>>>>>>> 42a109bc
## Security

While this project focuses on ease of use, we care about security.
- HTTPS support
- Passwords are not saved, and user password is safe even logging in without https thanks to [SRP](https://en.wikipedia.org/wiki/Secure_Remote_Password_protocol)
- Automated tests ran on every release, including libraries audit
- No default admin password

Some actions you can take for improved security:
- use https, better if using a proper certificate, even free with [Letsencrypt](https://letsencrypt.org/).
- have a domain (ddns is ok too), start vhosting plugin, configure your domain, enable "Block requests that are not using any of the domains above"
- install rejetto/antidos plugin
- start antibrute plugin (but it's started by default)
- disable "unprotected admin on localhost"

## Hidden features

- Appending `#LOGIN` to address will bring up the login dialog
- Appending ?lang=CODE to address will force a specific language
- right/ctrl/command click on toggle-all checkbox will invert each checkbox state

## Contribute

There are several ways to contribute

- [Report bugs](https://github.com/rejetto/hfs/issues/new?labels=bug&template=bug_report.md)

  It's very important to report bugs, and if you are not so sure about it, don't worry, we'll discuss it.
  If you find important security problems, please [contact us privately](mailto:a@rejetto.com) so that we can publish a fix before
  the problem is disclosed, for the safety of other users.  

- [Translate to your language](https://github.com/rejetto/hfs/wiki/Translation).

- [Suggest ideas](https://github.com/rejetto/hfs/discussions)

  While the project should not become too complex, yours may be an idea for a plugin.

- Submit your code

  If you'd like to make a change yourself in the code, please first open an "issue" or "discussion" about it,
  so we'll try to cooperate and understand what's the best path for it.

- [Make a plugin](dev-plugins.md)

  A plugin can change the look (a theme), and/or introduce a new functionality.

## More

- [Build yourself](dev.md)

- [License](https://github.com/rejetto/hfs/blob/master/LICENSE.txt)

- [To-do list](todo.md) <|MERGE_RESOLUTION|>--- conflicted
+++ resolved
@@ -121,11 +121,14 @@
 Configuration can be done in several ways
 - accessing the Admin-panel with your browser
   - it will automatically open when you start HFS. Bookmark it. if your port is 8000 the address will be http://localhost:8000/~/admin
+- passing via command line at start in the form `--NAME VALUE`
+- using envs in the form `HFS_NAME` (eg: `HFS_PORT`)
+- directly editing the `config.yaml` file. As soon as you save it is reloaded and changes are applied
 - after HFS has started you can enter console command in the form `config NAME VALUE`
-- passing via command line at start in the form `--NAME VALUE`
-- directly editing the `config.yaml` file. As soon as you save it is reloaded and changes are applied
 
 `NAME` stands for the property name that you want to change. See the [complete list](config.md).
+
+You can specify a different `config.yaml` at command line with `--config PATH` or similarly with an env `HFS_CONFIG`. 
 
 ### Where is it stored
 
@@ -166,40 +169,6 @@
 - more tested
 - classic window interface (can be easier for some people)
 
-<<<<<<< HEAD
-=======
-## Console commands
-
-If you have access to HFS' console, you can enter commands. Start with `help` to have a full list. 
-
-## Configuration
-
-Configuration can be done in several ways
-- accessing the Admin-panel with your browser
-  - it will automatically open when you start HFS. Bookmark it. if your port is 8000 the address will be http://localhost:8000/~/admin 
-- passing via command line at start in the form `--NAME VALUE`
-- using envs in the form `HFS_NAME` (eg: `HFS_PORT`)
-- directly editing the `config.yaml` file. As soon as you save it is reloaded and changes are applied
-- after HFS has started you can enter console command in the form `config NAME VALUE`
-
-`NAME` stands for the property name that you want to change. See the [complete list](config.md).
-
-You can specify a different `config.yaml` at command line with `--config PATH` or similarly with an env `HFS_CONFIG`. 
-
-### Where is it stored
-
-Configuration is stored in the file `config.yaml`, exception made for custom HTML which is stored in `custom.html`.
-
-These files are kept in the Current Working Directory (cwd), which is by default the same folder of `hfs.exe`
-if you are using this kind of distribution on Windows, or `USER_FOLDER/.hfs` on other systems.
-You can decide a different cwd passing `--cwd SOME_FOLDER` parameter at command line.  
-
-You can decide also a different file for config by passing `--config SOME_FILE`, or inside an *env* called `HFS_CONFIG`.
-Any relative path provided is relative to the *cwd*.  
-
-[Check details about config file format](config.md). 
-
->>>>>>> 42a109bc
 ## Security
 
 While this project focuses on ease of use, we care about security.
